/**
 * Subclasses SQLiteNestedVFS to provide Zstandard page compression
 *
 * Once the database reaches a sufficient page count, we train a zstd dictionary to be used for
 * subsequent page compression ops, and store the dictionary in an aux table of the outer db for
 * later decompression use. Thereafter we create a new dictionary any time we've written enough
 * pages to have tripled the db size. Each dictionary is created from a random sample of 100
 * existing db pages, and has an autoincrement integer id. The meta1 column of the pages table
 * stores the id of the dict needed to decompress the page (-1 for no dict, and null if page is
 * stored uncompressed because it was not compressible).
 */
#pragma once

#include "SQLiteNestedVFS.h"
#include "zdict.h"
#include "zstd.h"
#include <map>
#include <random>
#include <set>
#include <sstream>

#define _EOL std::endl
#ifndef NDEBUG
#define _DBG std::cerr << __FILE__ << ":" << __LINE__ << ": "
#else
#define _DBG false && std::cerr
#endif

class ZstdInnerDatabaseFile : public SQLiteNested::InnerDatabaseFile {
  protected:
    using super = SQLiteNested::InnerDatabaseFile;
    std::default_random_engine R_;

    // false = disable use of dict for newly compressed pages
    bool enable_dict_;
    // zstd level for newly compressed pages
    int compression_level_;

    // how many inner db pages are sampled to train a new dict
    size_t dict_training_pages_;
    // targeted storage use for each dict (bytes)
    size_t dict_size_target_;

    // memoized SQL statements
    std::unique_ptr<SQLite::Statement> get_dict_, last_dict_id_, dict_pages_, put_dict_;
    using SQLiteNested::InnerDatabaseFile::StatementResetter;

    // in-memory cache of dict buffers and zstd de/compression dict structures, lazily populated
    struct dict_cache_entry {
        std::string dict;
        sqlite_int64 dict_page_count = 0;
        std::shared_ptr<ZSTD_CDict> cdict;
        std::shared_ptr<ZSTD_DDict> ddict;
        int level = 3;

        const ZSTD_CDict *ensure_cdict() {
            if (!cdict) {
                cdict = std::shared_ptr<ZSTD_CDict>(
                    ZSTD_createCDict(dict.data(), dict.size(), level), ZSTD_freeCDict);
                if (!cdict) {
                    throw SQLite::Exception("invalid zstd dictionary", SQLITE_CORRUPT);
                }
            }
            return cdict.get();
        }
        const ZSTD_DDict *ensure_ddict() {
            if (!ddict) {
                ddict = std::shared_ptr<ZSTD_DDict>(ZSTD_createDDict(dict.data(), dict.size()),
                                                    ZSTD_freeDDict);
                if (!ddict) {
                    throw SQLite::Exception("invalid zstd dictionary", SQLITE_CORRUPT);
                }
            }
            return ddict.get();
        }
        dict_cache_entry() = default;
        dict_cache_entry(const dict_cache_entry &) = delete;
        dict_cache_entry(dict_cache_entry &&) = default;
        dict_cache_entry &operator=(dict_cache_entry &&) = default;
    };
    std::map<sqlite_int64, dict_cache_entry> dict_cache_;

    dict_cache_entry &EnsureDictCached(sqlite_int64 dict_id) {
        assert(dict_id >= 0);
        auto existing = dict_cache_.find(dict_id);
        if (existing != dict_cache_.end()) {
            return existing->second;
        }
        if (!get_dict_) {
            get_dict_.reset(new SQLite::Statement(
                *outer_db_, "SELECT dict, page_count FROM nested_vfs_zstd_dicts WHERE id = ?"));
        }
        StatementResetter resetter(*get_dict_);
        get_dict_->bind(1, dict_id);
        if (!get_dict_->executeStep()) {
            throw SQLite::Exception("zstd page requires nonexistent dictionary", SQLITE_CORRUPT);
        }
        SQLite::Column dict = get_dict_->getColumn(0);
        assert(dict.isBlob());
        assert(get_dict_->getColumn(1).isInteger());

        dict_cache_entry ent;
        ent.dict.assign((const char *)dict.getBlob(), dict.getBytes());
        ent.dict_page_count = get_dict_->getColumn(1).getInt64();
        ent.level = compression_level_;
        dict_cache_[dict_id] = std::move(ent);
        return dict_cache_[dict_id];
    }

    struct ZstdFetchJob : public super::FetchJob {
        ZSTD_DCtx *dctx = nullptr;
        const ZSTD_DDict *ddict = nullptr;
        bool plain = false; // uncompressed page
        ZstdInnerDatabaseFile *that;

        ZstdFetchJob(ZstdInnerDatabaseFile &that_) : super::FetchJob(that_), that(&that_) {}

        ~ZstdFetchJob() {
            if (dctx) {
                ZSTD_freeDCtx(dctx);
            }
        }

        // After superclass seeks to a page, make sure we have the necessary decompression
<<<<<<< HEAD
        // dictionary ready for use. This has to be done in this serialized method since it may
        // need to load it from the outer db.
        void LoadMeta(SQLite::Statement &sought_cursor) override {
=======
        // dictionary ready for use.
        void FinishSeek() override {
>>>>>>> 85af8027
            ddict = nullptr;
            plain = false;
            SQLite::Column meta1 = sought_cursor.getColumn(2);
            assert(std::string(meta1.getName()) == "meta1");
            if (meta1.isNull()) {
                plain = true;
            } else if (meta1.isInteger()) {
                sqlite3_int64 dict_id = meta1.getInt64();
                ddict = dict_id >= 0 ? that->EnsureDictCached(dict_id).ensure_ddict() : nullptr;
            } else {
                throw SQLite::Exception("unexpected meta1 entry in zstd page table",
                                        SQLITE_CORRUPT);
            }
        }

        // Perform decompression using dctx & ddict
        void DecodePage() override {
            assert(src && src_size);
#ifndef NDEBUG
            auto t0 = std::chrono::high_resolution_clock::now();
#endif
            if (plain) { // uncompressed page
                return super::FetchJob::DecodePage();
            }
            if (!dctx) {
                dctx = ZSTD_createDCtx();
                if (!dctx) {
                    throw SQLite::Exception("ZSTD_createDCtx", SQLITE_NOMEM);
                }
            }
            size_t zrc;
            if (ddict) {
                zrc = ZSTD_decompress_usingDDict(dctx, EffectiveDest(), page_size, src, src_size,
                                                 ddict);
            } else {
                zrc = ZSTD_decompressDCtx(dctx, EffectiveDest(), page_size, src, src_size);
            }
            if (zrc != page_size) {
                throw SQLite::Exception("zstd page decompression failed", SQLITE_CORRUPT);
            }
#ifndef NDEBUG
            t_decode += std::chrono::high_resolution_clock::now() - t0;
#endif
        }
    };

    std::unique_ptr<super::FetchJob> NewFetchJob() override {
        return std::unique_ptr<super::FetchJob>(new ZstdFetchJob(*this));
    }

    // dict currently used for compression of new pages
    sqlite_int64 cur_dict_ = -1;        // id (contents found in dict_cache_)
    size_t cur_dict_page_count_ = 0;    // page count at the time cur_dict was created
    size_t cur_dict_pages_written_ = 0; // # pages written since we last created a new dict

    // Take K samples without replacement from [0, N)
    // Floyd's algo adapted from https://stackoverflow.com/a/28287837/13393076
    std::vector<long long> sample_indices(size_t K, long long N) {
        std::set<long long> samples;
        for (long long t = N - K; t < N; t++) {
            auto i = std::uniform_int_distribution<long long>(0, t)(R_);
            assert(i < N);
            if (!samples.insert(i).second) {
                samples.insert(t);
            }
        }
        assert(samples.size() == K);
        return std::vector<long long>(samples.begin(), samples.end());
    }

    void UpdateCurDict() {
        if (!enable_dict_ || page_count_ < dict_training_pages_ ||
            page_count_ * page_size_ < 4 * dict_size_target_) {
            // db is too small relative to expected dict size
            return;
        }

        if (cur_dict_ < 0) {
            PrefetchBarrier();
            UpsertBarrier();
            // start off with the newest dict stored in the database, if any
            if (!last_dict_id_) {
                last_dict_id_.reset(
                    new SQLite::Statement(*outer_db_, "SELECT MAX(id) FROM nested_vfs_zstd_dicts"));
            }
            StatementResetter resetter(*last_dict_id_);
            if (last_dict_id_->executeStep() && last_dict_id_->getColumn(0).isInteger()) {
                sqlite_int64 last_dict = last_dict_id_->getColumn(0).getInt64();
                if (last_dict >= 0) {
                    cur_dict_page_count_ = EnsureDictCached(last_dict).dict_page_count;
                    cur_dict_ = last_dict;
                    _DBG << "loaded dict " << cur_dict_ << " @ " << cur_dict_page_count_ << _EOL;
                }
            }
        }

        if (cur_dict_ < 0 ||
            std::max(page_count_, cur_dict_pages_written_) >= 3 * cur_dict_page_count_) {
            // time to create a new dict...
            PrefetchBarrier();
            UpsertBarrier();
            auto t0 = std::chrono::high_resolution_clock::now();

            // read random pages
            auto page_indices = sample_indices(dict_training_pages_, page_count_);
            std::vector<char> pages(dict_training_pages_ * page_size_);
            for (int i = 0; i < dict_training_pages_; ++i) {
                // TODO: initiate prefetch of subsequent pages
                Read1Page(&pages[i * page_size_], page_indices[i] + 1);
            }

            // build dict from the pages
            std::vector<size_t> pages_sizes(dict_training_pages_, page_size_);
            std::vector<char> dict(dict_size_target_);
            size_t zrc = ZDICT_trainFromBuffer(dict.data(), dict_size_target_, pages.data(),
                                               pages_sizes.data(), dict_training_pages_);
            if (ZDICT_isError(zrc)) {
                _DBG << "dict training failed: " << ZDICT_getErrorName(zrc) << _EOL;
                throw SQLite::Exception(ZDICT_getErrorName(zrc), SQLITE_IOERR_WRITE);
            }
            dict.resize(zrc);
            sqlite_int64 dict_page_count = std::max(cur_dict_pages_written_, page_count_);

            // put new dict into the db
            if (!put_dict_) {
                put_dict_.reset(new SQLite::Statement(
                    *outer_db_, "INSERT INTO nested_vfs_zstd_dicts(dict,page_count) VALUES(?,?)"));
            }
            StatementResetter put_dict_resetter(*put_dict_);
            put_dict_->bindNoCopy(1, dict.data(), dict.size());
            put_dict_->bind(2, dict_page_count);
            begin();
            if (put_dict_->exec() != 1) {
                throw SQLite::Exception("unexpected result from dict insert", SQLITE_IOERR_WRITE);
            }
            sqlite_int64 dict_id = outer_db_->getLastInsertRowid();
            if (dict_id < 0) {
                throw SQLite::Exception("unexpected rowid from dict insert", SQLITE_IOERR_WRITE);
            }
            EnsureDictCached(dict_id);

            // switch to the new dict
            cur_dict_ = dict_id;
            cur_dict_page_count_ = dict_page_count;
            cur_dict_pages_written_ = 0;
            std::chrono::nanoseconds t = std::chrono::high_resolution_clock::now() - t0;
            _DBG << "dict " << dict_id << " @ " << dict_page_count << " " << t.count() / 1000000
                 << "ms" << _EOL;
        }
    }

    struct CompressJob : super::EncodeJob {
        std::vector<char> buffer;
        int level = -1;
        ZSTD_CCtx *cctx = nullptr;
        sqlite3_int64 dict_id = -1;
        const ZSTD_CDict *cdict = nullptr;

        ~CompressJob() {
            if (cctx) {
                ZSTD_freeCCtx(cctx);
            }
        }
        void Execute() noexcept override {
            // Execute the job, possibly on a worker thread
            if (pageno > 1) {
                size_t capacity = ZSTD_compressBound(page.size());
                if (buffer.size() < capacity) {
                    buffer.resize(capacity);
                }
                size_t zrc;
                if (cdict) {
                    assert(dict_id >= 0);
                    zrc = ZSTD_compress_usingCDict(cctx, buffer.data(), buffer.size(), page.data(),
                                                   page.size(), cdict);
                    meta1 = dict_id;
                } else {
                    // no dict yet (first 100 pages)
                    zrc = ZSTD_compressCCtx(cctx, buffer.data(), buffer.size(), page.data(),
                                            page.size(), level);
                    meta1 = -1;
                }
                if (!ZSTD_isError(zrc) && zrc * 10 < 8 * page.size()) {
                    assert(zrc <= buffer.size());
                    meta1null = false;
                    encoded_page = buffer.data();
                    encoded_page_size = zrc;
                    return;
                }
            }

            // fall through: call super to copy page uncompressed. one of:
            // - don't compress first page, as super looks at that to detect the db page size
            // - compression judged to have failed (ratio < 20%)
            assert(meta1null);
            super::EncodeJob::Execute();
        }
    };
    std::unique_ptr<super::EncodeJob> NewEncodeJob() override {
        return std::unique_ptr<super::EncodeJob>(new CompressJob);
    }
    void InitEncodeJob(super::EncodeJob &superjob, sqlite3_int64 pageno,
                       const void *page_data) override {
        super::InitEncodeJob(superjob, pageno, page_data);
        auto &job = reinterpret_cast<CompressJob &>(superjob);
        if (!job.cctx && !(job.cctx = ZSTD_createCCtx())) {
            throw SQLite::Exception("ZSTD_createCCtx", SQLITE_NOMEM);
        }
        UpdateCurDict();
        if (cur_dict_ >= 0) {
            job.dict_id = cur_dict_;
            job.cdict = EnsureDictCached(cur_dict_).ensure_cdict();
            cur_dict_pages_written_++;
        } else {
            job.dict_id = -1;
            job.cdict = nullptr;
        }
        job.level = compression_level_;
    }

  public:
    static const int DEFAULT_COMPRESSION_LEVEL = 3;
    static const size_t DEFAULT_DICT_TRAINING_PAGES = 100;
    static const size_t DEFAULT_DICT_SIZE_TARGET = 98304;
    ZstdInnerDatabaseFile(std::unique_ptr<SQLite::Database> &&outer_db,
                          const std::string &inner_db_tablename_prefix, bool read_only,
                          size_t threads, bool noprefetch, bool web, bool enable_dict = true,
                          int compression_level = DEFAULT_COMPRESSION_LEVEL,
                          size_t dict_training_pages = DEFAULT_DICT_TRAINING_PAGES,
                          size_t dict_size_target = DEFAULT_DICT_SIZE_TARGET)
        : SQLiteNested::InnerDatabaseFile(std::move(outer_db), inner_db_tablename_prefix, read_only,
                                          threads, noprefetch, web),
          enable_dict_(enable_dict), compression_level_(compression_level),
          dict_training_pages_(dict_training_pages), dict_size_target_(dict_size_target) {}
};

class ZstdVFS : public SQLiteNested::VFS {
  protected:
    void InitOuterDB(const char *zName, SQLite::Database &db) override {
        SQLiteNested::VFS::InitOuterDB(zName, db);
        std::vector<const char *> ddl = {
            "CREATE TABLE nested_vfs_zstd_dicts (id INTEGER PRIMARY KEY AUTOINCREMENT, dict BLOB "
            "NOT NULL, page_count INTEGER NOT NULL)",
            "PRAGMA application_id=0x7a737464"};
        for (const auto &stmt : ddl) {
            SQLite::Statement(db, stmt).executeStep();
        }
    }

    virtual std::unique_ptr<SQLiteVFS::File>
    NewInnerDatabaseFile(const char *zName, std::unique_ptr<SQLite::Database> &&outer_db,
                         bool read_only, size_t threads, bool noprefetch, bool web) override {
        bool enable_dict = sqlite3_uri_boolean(zName, "dict", true);
        int compression_level =
            sqlite3_uri_int64(zName, "level", ZstdInnerDatabaseFile::DEFAULT_COMPRESSION_LEVEL);
        return std::unique_ptr<SQLiteVFS::File>(
            new ZstdInnerDatabaseFile(std::move(outer_db), inner_db_tablename_prefix_, read_only,
                                      threads, noprefetch, web, enable_dict, compression_level));
    }

  public:
    ZstdVFS() { inner_db_tablename_prefix_ = "nested_vfs_zstd_"; }
};

#undef _DBG
#undef _EOL<|MERGE_RESOLUTION|>--- conflicted
+++ resolved
@@ -122,17 +122,11 @@
         }
 
         // After superclass seeks to a page, make sure we have the necessary decompression
-<<<<<<< HEAD
-        // dictionary ready for use. This has to be done in this serialized method since it may
-        // need to load it from the outer db.
-        void LoadMeta(SQLite::Statement &sought_cursor) override {
-=======
         // dictionary ready for use.
-        void FinishSeek() override {
->>>>>>> 85af8027
+        void FinishSeek(SQLite::Statement &sought_cursor) override {
             ddict = nullptr;
             plain = false;
-            SQLite::Column meta1 = sought_cursor.getColumn(2);
+            auto meta1 = sought_cursor.getColumn(2);
             assert(std::string(meta1.getName()) == "meta1");
             if (meta1.isNull()) {
                 plain = true;
